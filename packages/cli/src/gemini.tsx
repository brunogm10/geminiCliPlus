--- conflicted
+++ resolved
@@ -113,17 +113,13 @@
 
   const argv = await parseArguments();
   const extensions = loadExtensions(workspaceRoot);
-<<<<<<< HEAD
-  const config = await loadCliConfig(settings, extensions, sessionId, argv);
-=======
   const config = await loadCliConfig(
-    settings.merged,
+    settings,
     extensions,
     sessionId,
     argv,
     passwordRequester,
   );
->>>>>>> 02db5a7d
 
   if (argv.promptInteractive && !process.stdin.isTTY) {
     console.error(
