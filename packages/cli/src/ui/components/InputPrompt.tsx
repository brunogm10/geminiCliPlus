--- conflicted
+++ resolved
@@ -483,17 +483,7 @@
         return;
       }
 
-<<<<<<< HEAD
-      // Fall back to the text buffer's default input handling for all other keys
-=======
-      // Alt+V for clipboard image paste(Windows)
-      if (process.platform === 'win32' && key.meta && key.name === 'v') {
-        handleClipboardImage();
-        return;
-      }
-
-      // Fallback to the text buffer's default input handling for all other keys
->>>>>>> 9e3e973b
+      // Alt+V for clipboard image paste(Windows)      if (process.platform === 'win32' && key.meta && key.name === 'v') {        handleClipboardImage();        return;      }      // Fallback to the text buffer's default input handling for all other keys
       buffer.handleInput(key);
     },
     [
