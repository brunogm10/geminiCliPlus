/**
 * @license
 * Copyright 2025 Google LLC
 * SPDX-License-Identifier: Apache-2.0
 */

import { describe, it, expect, vi, beforeEach, afterEach, Mock } from 'vitest';
import { render } from 'ink-testing-library';
import { AppWrapper as App } from './App.js';
import {
  Config as ServerConfig,
  MCPServerConfig,
  ApprovalMode,
  ToolRegistry,
  AccessibilitySettings,
  SandboxConfig,
  GeminiClient,
  ideContext,
} from '@google/gemini-cli-core';
import { LoadedSettings, SettingsFile, Settings } from '../config/settings.js';
import process from 'node:process';
import { useGeminiStream } from './hooks/useGeminiStream.js';
import { StreamingState } from './types.js';
import { Tips } from './components/Tips.js';
import { checkForUpdates, UpdateInfo } from './utils/updateCheck.js';
import { EventEmitter } from 'events';

// Define a more complete mock server config based on actual Config
interface MockServerConfig {
  apiKey: string;
  model: string;
  sandbox?: SandboxConfig;
  targetDir: string;
  debugMode: boolean;
  question?: string;
  fullContext: boolean;
  coreTools?: string[];
  toolDiscoveryCommand?: string;
  toolCallCommand?: string;
  mcpServerCommand?: string;
  mcpServers?: Record<string, MCPServerConfig>; // Use imported MCPServerConfig
  userAgent: string;
  userMemory: string;
  geminiMdFileCount: number;
  approvalMode: ApprovalMode;
  vertexai?: boolean;
  showMemoryUsage?: boolean;
  accessibility?: AccessibilitySettings;
  embeddingModel: string;

  getApiKey: Mock<() => string>;
  getModel: Mock<() => string>;
  getSandbox: Mock<() => SandboxConfig | undefined>;
  getTargetDir: Mock<() => string>;
  getToolRegistry: Mock<() => ToolRegistry>; // Use imported ToolRegistry type
  getDebugMode: Mock<() => boolean>;
  getQuestion: Mock<() => string | undefined>;
  getFullContext: Mock<() => boolean>;
  getCoreTools: Mock<() => string[] | undefined>;
  getToolDiscoveryCommand: Mock<() => string | undefined>;
  getToolCallCommand: Mock<() => string | undefined>;
  getMcpServerCommand: Mock<() => string | undefined>;
  getMcpServers: Mock<() => Record<string, MCPServerConfig> | undefined>;
  getExtensions: Mock<
    () => Array<{ name: string; version: string; isActive: boolean }>
  >;
  getBlockedMcpServers: Mock<
    () => Array<{ name: string; extensionName: string }>
  >;
  getUserAgent: Mock<() => string>;
  getUserMemory: Mock<() => string>;
  setUserMemory: Mock<(newUserMemory: string) => void>;
  getGeminiMdFileCount: Mock<() => number>;
  setGeminiMdFileCount: Mock<(count: number) => void>;
  getApprovalMode: Mock<() => ApprovalMode>;
  setApprovalMode: Mock<(skip: ApprovalMode) => void>;
  getVertexAI: Mock<() => boolean | undefined>;
  getShowMemoryUsage: Mock<() => boolean>;
  getAccessibility: Mock<() => AccessibilitySettings>;
  getProjectRoot: Mock<() => string | undefined>;
  getAllGeminiMdFilenames: Mock<() => string[]>;
  getGeminiClient: Mock<() => GeminiClient | undefined>;
  getUserTier: Mock<() => Promise<string | undefined>>;
}

// Mock @google/gemini-cli-core and its Config class
vi.mock('@google/gemini-cli-core', async (importOriginal) => {
  const actualCore =
    await importOriginal<typeof import('@google/gemini-cli-core')>();
  const ConfigClassMock = vi
    .fn()
    .mockImplementation((optionsPassedToConstructor) => {
      const opts = { ...optionsPassedToConstructor }; // Clone
      // Basic mock structure, will be extended by the instance in tests
      return {
        apiKey: opts.apiKey || 'test-key',
        model: opts.model || 'test-model-in-mock-factory',
        sandbox: opts.sandbox,
        targetDir: opts.targetDir || '/test/dir',
        debugMode: opts.debugMode || false,
        question: opts.question,
        fullContext: opts.fullContext ?? false,
        coreTools: opts.coreTools,
        toolDiscoveryCommand: opts.toolDiscoveryCommand,
        toolCallCommand: opts.toolCallCommand,
        mcpServerCommand: opts.mcpServerCommand,
        mcpServers: opts.mcpServers,
        userAgent: opts.userAgent || 'test-agent',
        userMemory: opts.userMemory || '',
        geminiMdFileCount: opts.geminiMdFileCount || 0,
        approvalMode: opts.approvalMode ?? ApprovalMode.DEFAULT,
        vertexai: opts.vertexai,
        showMemoryUsage: opts.showMemoryUsage ?? false,
        accessibility: opts.accessibility ?? {},
        embeddingModel: opts.embeddingModel || 'test-embedding-model',

        getApiKey: vi.fn(() => opts.apiKey || 'test-key'),
        getModel: vi.fn(() => opts.model || 'test-model-in-mock-factory'),
        getSandbox: vi.fn(() => opts.sandbox),
        getTargetDir: vi.fn(() => opts.targetDir || '/test/dir'),
        getToolRegistry: vi.fn(() => ({}) as ToolRegistry), // Simple mock
        getDebugMode: vi.fn(() => opts.debugMode || false),
        getQuestion: vi.fn(() => opts.question),
        getFullContext: vi.fn(() => opts.fullContext ?? false),
        getCoreTools: vi.fn(() => opts.coreTools),
        getToolDiscoveryCommand: vi.fn(() => opts.toolDiscoveryCommand),
        getToolCallCommand: vi.fn(() => opts.toolCallCommand),
        getMcpServerCommand: vi.fn(() => opts.mcpServerCommand),
        getMcpServers: vi.fn(() => opts.mcpServers),
        getExtensions: vi.fn(() => []),
        getBlockedMcpServers: vi.fn(() => []),
        getUserAgent: vi.fn(() => opts.userAgent || 'test-agent'),
        getUserMemory: vi.fn(() => opts.userMemory || ''),
        setUserMemory: vi.fn(),
        getGeminiMdFileCount: vi.fn(() => opts.geminiMdFileCount || 0),
        setGeminiMdFileCount: vi.fn(),
        getApprovalMode: vi.fn(() => opts.approvalMode ?? ApprovalMode.DEFAULT),
        setApprovalMode: vi.fn(),
        getVertexAI: vi.fn(() => opts.vertexai),
        getShowMemoryUsage: vi.fn(() => opts.showMemoryUsage ?? false),
        getAccessibility: vi.fn(() => opts.accessibility ?? {}),
        getProjectRoot: vi.fn(() => opts.targetDir),
        getGeminiClient: vi.fn(() => ({
          getUserTier: vi.fn(),
        })),
        getCheckpointingEnabled: vi.fn(() => opts.checkpointing ?? true),
        getAllGeminiMdFilenames: vi.fn(() => ['GEMINI.md']),
        setFlashFallbackHandler: vi.fn(),
        getSessionId: vi.fn(() => 'test-session-id'),
        getUserTier: vi.fn().mockResolvedValue(undefined),
        getIdeMode: vi.fn(() => false),
      };
    });

  const ideContextMock = {
    getOpenFilesContext: vi.fn(),
    subscribeToOpenFiles: vi.fn(() => vi.fn()), // subscribe returns an unsubscribe function
  };

  return {
    ...actualCore,
    Config: ConfigClassMock,
    MCPServerConfig: actualCore.MCPServerConfig,
    getAllGeminiMdFilenames: vi.fn(() => ['GEMINI.md']),
    ideContext: ideContextMock,
  };
});

// Mock heavy dependencies or those with side effects
vi.mock('./hooks/useGeminiStream', () => ({
  useGeminiStream: vi.fn(() => ({
    streamingState: 'Idle',
    submitQuery: vi.fn(),
    initError: null,
    pendingHistoryItems: [],
  })),
}));

vi.mock('./hooks/useAuthCommand', () => ({
  useAuthCommand: vi.fn(() => ({
    isAuthDialogOpen: false,
    openAuthDialog: vi.fn(),
    handleAuthSelect: vi.fn(),
    handleAuthHighlight: vi.fn(),
    isAuthenticating: false,
    cancelAuthentication: vi.fn(),
  })),
}));

vi.mock('./hooks/useLogger', () => ({
  useLogger: vi.fn(() => ({
    getPreviousUserMessages: vi.fn().mockResolvedValue([]),
  })),
}));

vi.mock('../config/config.js', async (importOriginal) => {
  const actual = await importOriginal();
  return {
    // @ts-expect-error - this is fine
    ...actual,
    loadHierarchicalGeminiMemory: vi
      .fn()
      .mockResolvedValue({ memoryContent: '', fileCount: 0 }),
  };
});

vi.mock('./components/Tips.js', () => ({
  Tips: vi.fn(() => null),
}));

vi.mock('./components/Header.js', () => ({
  Header: vi.fn(() => null),
}));

vi.mock('./utils/updateCheck.js', () => ({
  checkForUpdates: vi.fn(),
}));
const mockedCheckForUpdates = vi.mocked(checkForUpdates);

vi.mock('node:child_process');

describe('App UI', () => {
  let mockConfig: MockServerConfig;
  let mockSettings: LoadedSettings;
  let mockVersion: string;
  let currentUnmount: (() => void) | undefined;

  const createMockSettings = (
    settings: {
      system?: Partial<Settings>;
      user?: Partial<Settings>;
      workspace?: Partial<Settings>;
    } = {},
  ): LoadedSettings => {
    const systemSettingsFile: SettingsFile = {
      path: '/system/settings.json',
      settings: settings.system || {},
    };
    const userSettingsFile: SettingsFile = {
      path: '/user/settings.json',
      settings: settings.user || {},
    };
    const workspaceSettingsFile: SettingsFile = {
      path: '/workspace/.gemini/settings.json',
      settings: settings.workspace || {},
    };
    return new LoadedSettings(
      systemSettingsFile,
      userSettingsFile,
      workspaceSettingsFile,
      [],
    );
  };

  beforeEach(() => {
    const ServerConfigMocked = vi.mocked(ServerConfig, true);
    mockConfig = new ServerConfigMocked({
      embeddingModel: 'test-embedding-model',
      sandbox: undefined,
      targetDir: '/test/dir',
      debugMode: false,
      userMemory: '',
      geminiMdFileCount: 0,
      showMemoryUsage: false,
      sessionId: 'test-session-id',
      cwd: '/tmp',
      model: 'model',
    }) as unknown as MockServerConfig;
    mockVersion = '0.0.0-test';

    // Ensure the getShowMemoryUsage mock function is specifically set up if not covered by constructor mock
    if (!mockConfig.getShowMemoryUsage) {
      mockConfig.getShowMemoryUsage = vi.fn(() => false);
    }
    mockConfig.getShowMemoryUsage.mockReturnValue(false); // Default for most tests

    // Ensure a theme is set so the theme dialog does not appear.
    mockSettings = createMockSettings({ workspace: { theme: 'Default' } });
    vi.mocked(ideContext.getOpenFilesContext).mockReturnValue(undefined);
  });

  afterEach(() => {
    if (currentUnmount) {
      currentUnmount();
      currentUnmount = undefined;
    }
    vi.clearAllMocks(); // Clear mocks after each test
  });

<<<<<<< HEAD
  describe('handleAutoUpdate', () => {
    let spawnEmitter: EventEmitter;

    beforeEach(async () => {
      const { spawn } = await import('node:child_process');
      spawnEmitter = new EventEmitter();
      (spawn as vi.Mock).mockReturnValue(spawnEmitter);
    });

    afterEach(() => {
      delete process.env.GEMINI_CLI_DISABLE_AUTOUPDATER;
    });

    it('should start the update process when an update is available', async () => {
      const info: UpdateInfo = {
        update: {
          name: '@google/gemini-cli',
          latest: '1.1.0',
          current: '1.0.0',
        },
        message: 'Update available',
      };
      mockedCheckForUpdates.mockResolvedValue(info);
      const { spawn } = await import('node:child_process');

      const { unmount } = render(
        <App
          config={mockConfig as unknown as ServerConfig}
          settings={mockSettings}
          version={mockVersion}
        />,
      );
      currentUnmount = unmount;

      await new Promise((resolve) => setTimeout(resolve, 10));

      expect(spawn).toHaveBeenCalledWith(
        'npm',
        ['i', '-g', '@google/gemini-cli@1.1.0'],
        { stdio: 'pipe' },
      );
    });

    it('should show a success message when update succeeds', async () => {
      const info: UpdateInfo = {
        update: {
          name: '@google/gemini-cli',
          latest: '1.1.0',
          current: '1.0.0',
        },
        message: 'Update available',
      };
      mockedCheckForUpdates.mockResolvedValue(info);

      const { lastFrame, unmount } = render(
        <App
          config={mockConfig as unknown as ServerConfig}
          settings={mockSettings}
          version={mockVersion}
        />,
      );
      currentUnmount = unmount;

      await new Promise((resolve) => setTimeout(resolve, 10));

      spawnEmitter.emit('close', 0);
      await new Promise((resolve) => setTimeout(resolve, 10));

      expect(lastFrame()).toContain('Update successful!');
    });

    it('should show an error message when update fails', async () => {
      const info: UpdateInfo = {
        update: {
          name: '@google/gemini-cli',
          latest: '1.1.0',
          current: '1.0.0',
        },
        message: 'Update available',
      };
      mockedCheckForUpdates.mockResolvedValue(info);

      const { lastFrame, unmount } = render(
        <App
          config={mockConfig as unknown as ServerConfig}
          settings={mockSettings}
          version={mockVersion}
        />,
      );
      currentUnmount = unmount;

      await new Promise((resolve) => setTimeout(resolve, 10));

      spawnEmitter.emit('close', 1);
      await new Promise((resolve) => setTimeout(resolve, 10));

      expect(lastFrame()).toContain('Automatic update failed.');
    });

    it('should show an error message when spawn fails', async () => {
      const info: UpdateInfo = {
        update: {
          name: '@google/gemini-cli',
          latest: '1.1.0',
          current: '1.0.0',
        },
        message: 'Update available',
      };
      mockedCheckForUpdates.mockResolvedValue(info);
      const testError = new Error('NPM not found');

      const { lastFrame, unmount } = render(
        <App
          config={mockConfig as unknown as ServerConfig}
          settings={mockSettings}
          version={mockVersion}
        />,
      );
      currentUnmount = unmount;

      await new Promise((resolve) => setTimeout(resolve, 10));

      spawnEmitter.emit('error', testError);
      await new Promise((resolve) => setTimeout(resolve, 10));

      expect(lastFrame()).toContain(
        `Failed to start the update process: ${testError.message}`,
      );
    });

    it('should not auto-update if GEMINI_CLI_DISABLE_AUTOUPDATER is true', async () => {
      process.env.GEMINI_CLI_DISABLE_AUTOUPDATER = 'true';
      const info: UpdateInfo = {
        update: {
          name: '@google/gemini-cli',
          latest: '1.1.0',
          current: '1.0.0',
        },
        message: 'Update available',
      };
      mockedCheckForUpdates.mockResolvedValue(info);
      const { spawn } = await import('node:child_process');

      const { unmount } = render(
        <App
          config={mockConfig as unknown as ServerConfig}
          settings={mockSettings}
          version={mockVersion}
        />,
      );
      currentUnmount = unmount;

      await new Promise((resolve) => setTimeout(resolve, 10));

      expect(spawn).not.toHaveBeenCalled();
    });
=======
  it('should display active file when available', async () => {
    vi.mocked(ideContext.getOpenFilesContext).mockReturnValue({
      activeFile: '/path/to/my-file.ts',
      selectedText: 'hello',
    });

    const { lastFrame, unmount } = render(
      <App
        config={mockConfig as unknown as ServerConfig}
        settings={mockSettings}
        version={mockVersion}
      />,
    );
    currentUnmount = unmount;
    await Promise.resolve();
    expect(lastFrame()).toContain('Open File (my-file.ts)');
  });

  it('should not display active file when not available', async () => {
    vi.mocked(ideContext.getOpenFilesContext).mockReturnValue({
      activeFile: '',
    });

    const { lastFrame, unmount } = render(
      <App
        config={mockConfig as unknown as ServerConfig}
        settings={mockSettings}
        version={mockVersion}
      />,
    );
    currentUnmount = unmount;
    await Promise.resolve();
    expect(lastFrame()).not.toContain('Open File');
  });

  it('should display active file and other context', async () => {
    vi.mocked(ideContext.getOpenFilesContext).mockReturnValue({
      activeFile: '/path/to/my-file.ts',
      selectedText: 'hello',
    });
    mockConfig.getGeminiMdFileCount.mockReturnValue(1);

    const { lastFrame, unmount } = render(
      <App
        config={mockConfig as unknown as ServerConfig}
        settings={mockSettings}
        version={mockVersion}
      />,
    );
    currentUnmount = unmount;
    await Promise.resolve();
    expect(lastFrame()).toContain('Open File (my-file.ts) | 1 GEMINI.md File');
>>>>>>> 5dce1df5
  });

  it('should display default "GEMINI.md" in footer when contextFileName is not set and count is 1', async () => {
    mockConfig.getGeminiMdFileCount.mockReturnValue(1);
    // For this test, ensure showMemoryUsage is false or debugMode is false if it relies on that
    mockConfig.getDebugMode.mockReturnValue(false);
    mockConfig.getShowMemoryUsage.mockReturnValue(false);

    const { lastFrame, unmount } = render(
      <App
        config={mockConfig as unknown as ServerConfig}
        settings={mockSettings}
        version={mockVersion}
      />,
    );
    currentUnmount = unmount;
    await Promise.resolve(); // Wait for any async updates
    expect(lastFrame()).toContain('Using: 1 GEMINI.md File');
  });

  it('should display default "GEMINI.md" with plural when contextFileName is not set and count is > 1', async () => {
    mockConfig.getGeminiMdFileCount.mockReturnValue(2);
    mockConfig.getDebugMode.mockReturnValue(false);
    mockConfig.getShowMemoryUsage.mockReturnValue(false);

    const { lastFrame, unmount } = render(
      <App
        config={mockConfig as unknown as ServerConfig}
        settings={mockSettings}
        version={mockVersion}
      />,
    );
    currentUnmount = unmount;
    await Promise.resolve();
    expect(lastFrame()).toContain('Using: 2 GEMINI.md Files');
  });

  it('should display custom contextFileName in footer when set and count is 1', async () => {
    mockSettings = createMockSettings({
      workspace: { contextFileName: 'AGENTS.md', theme: 'Default' },
    });
    mockConfig.getGeminiMdFileCount.mockReturnValue(1);
    mockConfig.getDebugMode.mockReturnValue(false);
    mockConfig.getShowMemoryUsage.mockReturnValue(false);

    const { lastFrame, unmount } = render(
      <App
        config={mockConfig as unknown as ServerConfig}
        settings={mockSettings}
        version={mockVersion}
      />,
    );
    currentUnmount = unmount;
    await Promise.resolve();
    expect(lastFrame()).toContain('Using: 1 AGENTS.md File');
  });

  it('should display a generic message when multiple context files with different names are provided', async () => {
    mockSettings = createMockSettings({
      workspace: {
        contextFileName: ['AGENTS.md', 'CONTEXT.md'],
        theme: 'Default',
      },
    });
    mockConfig.getGeminiMdFileCount.mockReturnValue(2);
    mockConfig.getDebugMode.mockReturnValue(false);
    mockConfig.getShowMemoryUsage.mockReturnValue(false);

    const { lastFrame, unmount } = render(
      <App
        config={mockConfig as unknown as ServerConfig}
        settings={mockSettings}
        version={mockVersion}
      />,
    );
    currentUnmount = unmount;
    await Promise.resolve();
    expect(lastFrame()).toContain('Using: 2 Context Files');
  });

  it('should display custom contextFileName with plural when set and count is > 1', async () => {
    mockSettings = createMockSettings({
      workspace: { contextFileName: 'MY_NOTES.TXT', theme: 'Default' },
    });
    mockConfig.getGeminiMdFileCount.mockReturnValue(3);
    mockConfig.getDebugMode.mockReturnValue(false);
    mockConfig.getShowMemoryUsage.mockReturnValue(false);

    const { lastFrame, unmount } = render(
      <App
        config={mockConfig as unknown as ServerConfig}
        settings={mockSettings}
        version={mockVersion}
      />,
    );
    currentUnmount = unmount;
    await Promise.resolve();
    expect(lastFrame()).toContain('Using: 3 MY_NOTES.TXT Files');
  });

  it('should not display context file message if count is 0, even if contextFileName is set', async () => {
    mockSettings = createMockSettings({
      workspace: { contextFileName: 'ANY_FILE.MD', theme: 'Default' },
    });
    mockConfig.getGeminiMdFileCount.mockReturnValue(0);
    mockConfig.getDebugMode.mockReturnValue(false);
    mockConfig.getShowMemoryUsage.mockReturnValue(false);

    const { lastFrame, unmount } = render(
      <App
        config={mockConfig as unknown as ServerConfig}
        settings={mockSettings}
        version={mockVersion}
      />,
    );
    currentUnmount = unmount;
    await Promise.resolve();
    expect(lastFrame()).not.toContain('ANY_FILE.MD');
  });

  it('should display GEMINI.md and MCP server count when both are present', async () => {
    mockConfig.getGeminiMdFileCount.mockReturnValue(2);
    mockConfig.getMcpServers.mockReturnValue({
      server1: {} as MCPServerConfig,
    });
    mockConfig.getDebugMode.mockReturnValue(false);
    mockConfig.getShowMemoryUsage.mockReturnValue(false);

    const { lastFrame, unmount } = render(
      <App
        config={mockConfig as unknown as ServerConfig}
        settings={mockSettings}
        version={mockVersion}
      />,
    );
    currentUnmount = unmount;
    await Promise.resolve();
    expect(lastFrame()).toContain('1 MCP Server');
  });

  it('should display only MCP server count when GEMINI.md count is 0', async () => {
    mockConfig.getGeminiMdFileCount.mockReturnValue(0);
    mockConfig.getMcpServers.mockReturnValue({
      server1: {} as MCPServerConfig,
      server2: {} as MCPServerConfig,
    });
    mockConfig.getDebugMode.mockReturnValue(false);
    mockConfig.getShowMemoryUsage.mockReturnValue(false);

    const { lastFrame, unmount } = render(
      <App
        config={mockConfig as unknown as ServerConfig}
        settings={mockSettings}
        version={mockVersion}
      />,
    );
    currentUnmount = unmount;
    await Promise.resolve();
    expect(lastFrame()).toContain('Using: 2 MCP Servers');
  });

  it('should display Tips component by default', async () => {
    const { unmount } = render(
      <App
        config={mockConfig as unknown as ServerConfig}
        settings={mockSettings}
        version={mockVersion}
      />,
    );
    currentUnmount = unmount;
    await Promise.resolve();
    expect(vi.mocked(Tips)).toHaveBeenCalled();
  });

  it('should not display Tips component when hideTips is true', async () => {
    mockSettings = createMockSettings({
      workspace: {
        hideTips: true,
      },
    });

    const { unmount } = render(
      <App
        config={mockConfig as unknown as ServerConfig}
        settings={mockSettings}
        version={mockVersion}
      />,
    );
    currentUnmount = unmount;
    await Promise.resolve();
    expect(vi.mocked(Tips)).not.toHaveBeenCalled();
  });

  it('should display Header component by default', async () => {
    const { Header } = await import('./components/Header.js');
    const { unmount } = render(
      <App
        config={mockConfig as unknown as ServerConfig}
        settings={mockSettings}
        version={mockVersion}
      />,
    );
    currentUnmount = unmount;
    await Promise.resolve();
    expect(vi.mocked(Header)).toHaveBeenCalled();
  });

  it('should not display Header component when hideBanner is true', async () => {
    const { Header } = await import('./components/Header.js');
    mockSettings = createMockSettings({
      user: { hideBanner: true },
    });

    const { unmount } = render(
      <App
        config={mockConfig as unknown as ServerConfig}
        settings={mockSettings}
        version={mockVersion}
      />,
    );
    currentUnmount = unmount;
    await Promise.resolve();
    expect(vi.mocked(Header)).not.toHaveBeenCalled();
  });

  it('should show tips if system says show, but workspace and user settings say hide', async () => {
    mockSettings = createMockSettings({
      system: { hideTips: false },
      user: { hideTips: true },
      workspace: { hideTips: true },
    });

    const { unmount } = render(
      <App
        config={mockConfig as unknown as ServerConfig}
        settings={mockSettings}
        version={mockVersion}
      />,
    );
    currentUnmount = unmount;
    await Promise.resolve();
    expect(vi.mocked(Tips)).toHaveBeenCalled();
  });

  describe('when no theme is set', () => {
    let originalNoColor: string | undefined;

    beforeEach(() => {
      originalNoColor = process.env.NO_COLOR;
      // Ensure no theme is set for these tests
      mockSettings = createMockSettings({});
      mockConfig.getDebugMode.mockReturnValue(false);
      mockConfig.getShowMemoryUsage.mockReturnValue(false);
    });

    afterEach(() => {
      process.env.NO_COLOR = originalNoColor;
    });

    it('should display theme dialog if NO_COLOR is not set', async () => {
      delete process.env.NO_COLOR;

      const { lastFrame, unmount } = render(
        <App
          config={mockConfig as unknown as ServerConfig}
          settings={mockSettings}
          version={mockVersion}
        />,
      );
      currentUnmount = unmount;

      expect(lastFrame()).toContain("I'm Feeling Lucky (esc to cancel");
    });

    it('should display a message if NO_COLOR is set', async () => {
      process.env.NO_COLOR = 'true';

      const { lastFrame, unmount } = render(
        <App
          config={mockConfig as unknown as ServerConfig}
          settings={mockSettings}
          version={mockVersion}
        />,
      );
      currentUnmount = unmount;

      expect(lastFrame()).toContain("I'm Feeling Lucky (esc to cancel");
      expect(lastFrame()).not.toContain('Select Theme');
    });
  });

  describe('with initial prompt from --prompt-interactive', () => {
    it('should submit the initial prompt automatically', async () => {
      const mockSubmitQuery = vi.fn();

      mockConfig.getQuestion = vi.fn(() => 'hello from prompt-interactive');

      vi.mocked(useGeminiStream).mockReturnValue({
        streamingState: StreamingState.Idle,
        submitQuery: mockSubmitQuery,
        initError: null,
        pendingHistoryItems: [],
        thought: null,
      });

      mockConfig.getGeminiClient.mockReturnValue({
        isInitialized: vi.fn(() => true),
        getUserTier: vi.fn(),
      } as unknown as GeminiClient);

      const { unmount, rerender } = render(
        <App
          config={mockConfig as unknown as ServerConfig}
          settings={mockSettings}
          version={mockVersion}
        />,
      );
      currentUnmount = unmount;

      // Force a re-render to trigger useEffect
      rerender(
        <App
          config={mockConfig as unknown as ServerConfig}
          settings={mockSettings}
          version={mockVersion}
        />,
      );

      await new Promise((resolve) => setTimeout(resolve, 0));

      expect(mockSubmitQuery).toHaveBeenCalledWith(
        'hello from prompt-interactive',
      );
    });
  });
});<|MERGE_RESOLUTION|>--- conflicted
+++ resolved
@@ -287,7 +287,6 @@
     vi.clearAllMocks(); // Clear mocks after each test
   });
 
-<<<<<<< HEAD
   describe('handleAutoUpdate', () => {
     let spawnEmitter: EventEmitter;
 
@@ -444,7 +443,8 @@
 
       expect(spawn).not.toHaveBeenCalled();
     });
-=======
+  });
+
   it('should display active file when available', async () => {
     vi.mocked(ideContext.getOpenFilesContext).mockReturnValue({
       activeFile: '/path/to/my-file.ts',
@@ -497,7 +497,6 @@
     currentUnmount = unmount;
     await Promise.resolve();
     expect(lastFrame()).toContain('Open File (my-file.ts) | 1 GEMINI.md File');
->>>>>>> 5dce1df5
   });
 
   it('should display default "GEMINI.md" in footer when contextFileName is not set and count is 1', async () => {
